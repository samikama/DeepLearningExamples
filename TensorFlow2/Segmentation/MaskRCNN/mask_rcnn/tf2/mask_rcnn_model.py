#!/usr/bin/env python
# -*- coding: utf-8 -*-

# Copyright (c) 2020, NVIDIA CORPORATION. All rights reserved.
#
# Licensed under the Apache License, Version 2.0 (the "License");
# you may not use this file except in compliance with the License.
# You may obtain a copy of the License at
#
#     http://www.apache.org/licenses/LICENSE-2.0
#
# Unless required by applicable law or agreed to in writing, software
# distributed under the License is distributed on an "AS IS" BASIS,
# WITHOUT WARRANTIES OR CONDITIONS OF ANY KIND, either express or implied.
# See the License for the specific language governing permissions and
# limitations under the License.

"""Model definition for the Mask-RCNN Model.

Defines model_fn of Mask-RCNN for TF Estimator. The model_fn includes Mask-RCNN
model architecture, loss function, learning rate schedule, and evaluation
procedure.

"""
import time
import itertools
import copy
import numpy as np
import multiprocessing
from statistics import mean
import threading
from math import ceil
from mpi4py import MPI
from tqdm import tqdm
import os

import h5py
import tensorflow as tf
import tensorflow_addons as tfa
from tensorflow.core.protobuf import rewriter_config_pb2
from mask_rcnn import anchors

from mask_rcnn.models import fpn
from mask_rcnn.models import heads
from mask_rcnn.tf2.models import heads as tf2_heads
from mask_rcnn.models import resnet

from mask_rcnn.training import losses, learning_rates, optimizers

from mask_rcnn.ops import postprocess_ops
from mask_rcnn.ops import roi_ops
from mask_rcnn.ops import spatial_transform_ops
from mask_rcnn.ops import training_ops

from mask_rcnn.utils.logging_formatter import logging

from mask_rcnn.utils.distributed_utils import MPI_is_distributed, MPI_local_rank, MPI_rank
from mask_rcnn import evaluation, coco_metric

from mask_rcnn.utils.meters import StandardMeter
from mask_rcnn.utils.metric_tracking import register_metric

from mask_rcnn.utils.lazy_imports import LazyImport
from mask_rcnn.training.optimization import LambOptimizer, NovoGrad
from mask_rcnn.tf2.utils import warmup_scheduler, eager_mapping

from mask_rcnn.utils.meters import StandardMeter
from mask_rcnn.utils.metric_tracking import register_metric
from mask_rcnn.utils.herring_env import is_herring


if is_herring():
    import herring.tensorflow as herring
else:
    hvd = LazyImport("horovod.tensorflow")

MODELS = dict()


def create_optimizer(learning_rate, params):
    """Creates optimized based on the specified flags."""

    optimizer = tf.compat.v1.train.MomentumOptimizer(learning_rate, momentum=params['momentum'])

    if MPI_is_distributed():
        optimizer = hvd.DistributedOptimizer(
            optimizer,
            name=None,
            device_dense='/gpu:0',
            device_sparse='',
            # compression=hvd.Compression.fp16,
            compression=hvd.Compression.none,
            sparse_as_dense=False
        )

    if params["amp"]:
        loss_scale = tf.train.experimental.DynamicLossScale(
            initial_loss_scale=(2 ** 12),
            increment_period=2000,
            multiplier=2.0
        )
        if params['loss_scale']>0:
            optimizer = tf.compat.v1.train.experimental.MixedPrecisionLossScaleOptimizer(optimizer, 
                                                                                         loss_scale=params['loss_scale'])
        else:
            optimizer = tf.compat.v1.train.experimental.MixedPrecisionLossScaleOptimizer(optimizer, loss_scale=loss_scale)

    return optimizer

def create_lamb_optimizer(learning_rate, params):
    """Creates optimized based on the specified flags."""
    optimizer = LAMBOptimizer(
            learning_rate,
            beta_1=0.9,
            beta_2=0.999,
            weight_decay_rate=params['l2_weight_decay'],
            exclude_from_weight_decay=['bias', 'beta', 'batch_normalization']
    )

#    optimizer = tfa.optimizers.LAMB(
#        learning_rate=4e-3,
#        weight_decay_rate=1e-4,
#        beta_1=0.9,
#        beta_2=0.999,
#        epsilon=1e-6,
#        exclude_from_weight_decay=["bias"],
#    )

    if MPI_is_distributed():
        optimizer = hvd.DistributedOptimizer(
            optimizer,
            name=None,
            device_dense='/gpu:0',
            device_sparse='',
            # compression=hvd.Compression.fp16,
            compression=hvd.Compression.none,
            sparse_as_dense=False
        )

    if params["amp"]:
        loss_scale = tf.train.experimental.DynamicLossScale(
            initial_loss_scale=(2 ** 11),
            increment_period=2000,
            multiplier=2.0
        )
        optimizer = tf.compat.v1.train.experimental.MixedPrecisionLossScaleOptimizer(optimizer, loss_scale=loss_scale)

    return optimizer


def create_novograd_optimizer(learning_rate, params):
    """Creates optimized based on the specified flags."""
    optimizer = NovoGrad(
            learning_rate,
            beta_1=0.9,
            beta_2=0.4, #0.5, #0.8, #0.98,
            weight_decay=params['l2_weight_decay'],
            exclude_from_weight_decay=['bias', 'beta', 'batch_normalization']
    )


#    optimizer = tfa.optimizers.NovoGrad(
#        lr=1e-3,
#        beta_1=0.9,
#        beta_2=0.999,
#        weight_decay=0.001,
#        grad_averaging=False
#    )

    if MPI_is_distributed():
        optimizer = hvd.DistributedOptimizer(
            optimizer,
            name=None,
            device_dense='/gpu:0',
            device_sparse='',
            # compression=hvd.Compression.fp16,
            compression=hvd.Compression.none,
            sparse_as_dense=False
        )

    if params["amp"]:
        loss_scale = tf.train.experimental.DynamicLossScale(
            initial_loss_scale=(2 ** 11),
            increment_period=2000,
            multiplier=2.0
        )
        optimizer = tf.compat.v1.train.experimental.MixedPrecisionLossScaleOptimizer(optimizer, loss_scale=loss_scale)

    return optimizer

def compute_model_statistics(batch_size, is_training=True):
    """Compute number of parameters and FLOPS."""
    options = tf.compat.v1.profiler.ProfileOptionBuilder.float_operation()
    options['output'] = 'none'

    from tensorflow.python.keras.backend import get_graph
    flops = tf.compat.v1.profiler.profile(get_graph(), options=options).total_float_ops
    flops_per_image = flops / batch_size

    logging.info('[%s Compute Statistics] %.1f GFLOPS/image' % (
        "Training" if is_training else "Inference",
        flops_per_image/1e9
    ))
    
class MRCNN(tf.keras.Model):
    
    def __init__(self, params, is_training=True, **kwargs):
        super().__init__(**kwargs)
        is_gpu_inference = not is_training and params['use_batched_nms']
        self.backbone = resnet.Resnet_Model(
                                        "resnet50",
                                        data_format='channels_last',
                                        trainable=is_training,
                                        finetune_bn=params['finetune_bn']
                                    )
        self.fpn = fpn.FPNNetwork(params['min_level'], 
                                  params['max_level'], 
                                  trainable=is_training)
        self.rpn = heads.RPN_Head_Model(name="rpn_head", 
                                        num_anchors=len(params['aspect_ratios'] * params['num_scales']), 
                                        trainable=is_training)
        self.box_head = heads.Box_Head_Model(
                                    num_classes=params['num_classes'],
                                    mlp_head_dim=params['fast_rcnn_mlp_head_dim'],
                                    trainable=is_training
                                )
        self.mask_head = tf2_heads.Mask_Head_Model(
                                                num_classes=params['num_classes'],
                                                mrcnn_resolution=params['mrcnn_resolution'],
                                                is_gpu_inference=is_gpu_inference,
                                                trainable=is_training,
                                                name="mask_head"
                                            )
    def call(self, features, labels, params, is_training=True):
        model_outputs = {}
        is_gpu_inference = not is_training and params['use_batched_nms']
        batch_size, image_height, image_width, _ = features['images'].get_shape().as_list()
        if 'source_ids' not in features:
            features['source_ids'] = -1 * tf.ones([batch_size], dtype=tf.float32)

        all_anchors = anchors.Anchors(params['min_level'], params['max_level'],
                                      params['num_scales'], params['aspect_ratios'],
                                      params['anchor_scale'],
                                      (image_height, image_width))
        backbone_feats = self.backbone(
            features['images'],
            training=is_training,
        )
        fpn_feats = self.fpn(backbone_feats, training=is_training)
        rpn_score_outputs, rpn_box_outputs = self.rpn_head_fn(
                                                    features=fpn_feats,
                                                    min_level=params['min_level'],
                                                    max_level=params['max_level'],
                                                    is_training=is_training)
        if is_training:
            rpn_pre_nms_topn = params['train_rpn_pre_nms_topn']
            rpn_post_nms_topn = params['train_rpn_post_nms_topn']
            rpn_nms_threshold = params['train_rpn_nms_threshold']

        else:
            rpn_pre_nms_topn = params['test_rpn_pre_nms_topn']
            rpn_post_nms_topn = params['test_rpn_post_nms_topn']
            rpn_nms_threshold = params['test_rpn_nms_thresh']

        if params['use_custom_box_proposals_op']:
            rpn_box_scores, rpn_box_rois = roi_ops.custom_multilevel_propose_rois(
                scores_outputs=rpn_score_outputs,
                box_outputs=rpn_box_outputs,
                all_anchors=all_anchors,
                image_info=features['image_info'],
                rpn_pre_nms_topn=rpn_pre_nms_topn,
                rpn_post_nms_topn=rpn_post_nms_topn,
                rpn_nms_threshold=rpn_nms_threshold,
                rpn_min_size=params['rpn_min_size']
            )
        else:
            rpn_box_scores, rpn_box_rois = roi_ops.multilevel_propose_rois(
                scores_outputs=rpn_score_outputs,
                box_outputs=rpn_box_outputs,
                all_anchors=all_anchors,
                image_info=features['image_info'],
                rpn_pre_nms_topn=rpn_pre_nms_topn,
                rpn_post_nms_topn=rpn_post_nms_topn,
                rpn_nms_threshold=rpn_nms_threshold,
                rpn_min_size=params['rpn_min_size'],
                bbox_reg_weights=None,
                use_batched_nms=params['use_batched_nms']
            )
        rpn_box_rois = tf.cast(rpn_box_rois, dtype=tf.float32)

        if is_training:
            rpn_box_rois = tf.stop_gradient(rpn_box_rois)
            rpn_box_scores = tf.stop_gradient(rpn_box_scores)  # TODO Jonathan: Unused => Shall keep ?

            # Sampling
            box_targets, class_targets, rpn_box_rois, proposal_to_label_map = \
            training_ops.proposal_label_op(
                rpn_box_rois,
                labels['gt_boxes'],
                labels['gt_classes'],
                batch_size_per_im=params['batch_size_per_im'],
                fg_fraction=params['fg_fraction'],
                fg_thresh=params['fg_thresh'],
                bg_thresh_hi=params['bg_thresh_hi'],
                bg_thresh_lo=params['bg_thresh_lo']
            )

        # Performs multi-level RoIAlign.
        box_roi_features = spatial_transform_ops.multilevel_crop_and_resize(
            features=fpn_feats,
            boxes=rpn_box_rois,
            output_size=7,
            is_gpu_inference=is_gpu_inference
        )
        
        class_outputs, box_outputs, _ = self.box_head(inputs=box_roi_features)

        if not is_training:
            if params['use_batched_nms']:
                generate_detections_fn = postprocess_ops.generate_detections_gpu

            else:
                generate_detections_fn = postprocess_ops.generate_detections_tpu
            
            detections = generate_detections_fn(
                class_outputs=class_outputs,
                box_outputs=box_outputs,
                anchor_boxes=rpn_box_rois,
                image_info=features['image_info'],
                pre_nms_num_detections=params['test_rpn_post_nms_topn'],
                post_nms_num_detections=params['test_detections_per_image'],
                nms_threshold=params['test_nms'],
                bbox_reg_weights=params['bbox_reg_weights']
            )

            model_outputs.update({
                'num_detections': detections[0],
                'detection_boxes': detections[1],
                'detection_classes': detections[2],
                'detection_scores': detections[3],
            })
            # testing outputs
            model_outputs.update({'class_outputs': tf.nn.softmax(class_outputs),
                                  'box_outputs': box_outputs,
                                  'anchor_boxes': rpn_box_rois})
        else:  # is training
            encoded_box_targets = training_ops.encode_box_targets(
                boxes=rpn_box_rois,
                gt_boxes=box_targets,
                gt_labels=class_targets,
                bbox_reg_weights=params['bbox_reg_weights']
            )

            model_outputs.update({
                'rpn_score_outputs': rpn_score_outputs,
                'rpn_box_outputs': rpn_box_outputs,
                'class_outputs': class_outputs,
                'box_outputs': box_outputs,
                'class_targets': class_targets,
                'box_targets': encoded_box_targets,
                'box_rois': rpn_box_rois,
            })
        # Faster-RCNN mode.
        if not params['include_mask']:
            return model_outputs

        # Mask sampling
        if not is_training:
            selected_box_rois = model_outputs['detection_boxes']
            class_indices = model_outputs['detection_classes']
            class_indices = tf.cast(class_indices, dtype=tf.int32)

        else:
            selected_class_targets, selected_box_targets, \
            selected_box_rois, proposal_to_label_map = training_ops.select_fg_for_masks(
                class_targets=class_targets,
                box_targets=box_targets,
                boxes=rpn_box_rois,
                proposal_to_label_map=proposal_to_label_map,
                max_num_fg=int(params['batch_size_per_im'] * params['fg_fraction'])
            )

            class_indices = tf.cast(selected_class_targets, dtype=tf.int32)

        mask_roi_features = spatial_transform_ops.multilevel_crop_and_resize(
            features=fpn_feats,
            boxes=selected_box_rois,
            output_size=14,
            is_gpu_inference=is_gpu_inference
        )
        
        mask_outputs = self.mask_head(inputs=mask_roi_features, class_indices=class_indices)

        '''if MPI_local_rank() == 0:
            # Print #FLOPs in model.
            compute_model_statistics(batch_size, is_training=is_training)'''

        if is_training:
            mask_targets = training_ops.get_mask_targets(

                fg_boxes=selected_box_rois,
                fg_proposal_to_label_map=proposal_to_label_map,
                fg_box_targets=selected_box_targets,
                mask_gt_labels=labels['cropped_gt_masks'],
                output_size=params['mrcnn_resolution']
            )

            model_outputs.update({
                'mask_outputs': mask_outputs,
                'mask_targets': mask_targets,
                'selected_class_targets': selected_class_targets,
            })

        else:
            model_outputs.update({
                'detection_masks': tf.nn.sigmoid(mask_outputs),
            })

        return model_outputs
    
    def rpn_head_fn(self, features, min_level=2, max_level=6, is_training=True):
        scores_outputs = dict()
        box_outputs = dict()
        for level in range(min_level, max_level + 1):
            scores_outputs[level], box_outputs[level] = self.rpn(features[level],
                                                                 training=is_training)
        return scores_outputs, box_outputs
    
def _model_fn(features, labels, mode, params):
    """Model defination for the Mask-RCNN model based on ResNet.

    Args:
    features: the input image tensor and auxiliary information, such as
      `image_info` and `source_ids`. The image tensor has a shape of
      [batch_size, height, width, 3]. The height and width are fixed and equal.
    labels: the input labels in a dictionary. The labels include score targets
      and box targets which are dense label maps. The labels are generated from
      get_input_fn function in data/dataloader.py
    mode: the mode of TPUEstimator including TRAIN, EVAL, and PREDICT.
    params: the dictionary defines hyperparameters of model. The default
      settings are in default_hparams function in this file.
    Returns:
    tpu_spec: the TPUEstimatorSpec to run training, evaluation, or prediction.
    """

    # Set up training loss and learning rate.
    global_step = tf.compat.v1.train.get_or_create_global_step()

    if mode == tf.estimator.ModeKeys.PREDICT:

        if params['include_groundtruth_in_features'] and 'labels' in features:
            # In include groundtruth for eval.
            labels = features['labels']

        else:
            labels = None

        if 'features' in features:
            features = features['features']
            # Otherwise, it is in export mode, the features is past in directly.
    model = MRCNN(params)
    model_outputs = model(features, labels, params, mode==tf.estimator.ModeKeys.TRAIN)

    model_outputs.update({
        'source_id': features['source_ids'],
        'image_info': features['image_info'],
    })

    if mode == tf.estimator.ModeKeys.PREDICT and 'orig_images' in features:
        model_outputs['orig_images'] = features['orig_images']

    # First check if it is in PREDICT mode or EVAL mode to fill out predictions.
    # Predictions are used during the eval step to generate metrics.
    if mode in [tf.estimator.ModeKeys.PREDICT, tf.estimator.ModeKeys.EVAL]:
        predictions = {}

        try:
            model_outputs['orig_images'] = features['orig_images']
        except KeyError:
            pass

        if labels and params['include_groundtruth_in_features']:
            # Labels can only be embedded in predictions. The prediction cannot output
            # dictionary as a value.
            predictions.update(labels)

        model_outputs.pop('fpn_features', None)
        predictions.update(model_outputs)

        if mode == tf.estimator.ModeKeys.PREDICT:
            # If we are doing PREDICT, we can return here.
            return tf.estimator.EstimatorSpec(mode=mode, predictions=predictions)

    # score_loss and box_loss are for logging. only total_loss is optimized.
    total_rpn_loss, rpn_score_loss, rpn_box_loss = losses.rpn_loss(
        score_outputs=model_outputs['rpn_score_outputs'],
        box_outputs=model_outputs['rpn_box_outputs'],
        labels=labels,
        params=params
    )

    total_fast_rcnn_loss, fast_rcnn_class_loss, fast_rcnn_box_loss = losses.fast_rcnn_loss(
        class_outputs=model_outputs['class_outputs'],
        box_outputs=model_outputs['box_outputs'],
        class_targets=model_outputs['class_targets'],
        box_targets=model_outputs['box_targets'],
        params=params
    )

    # Only training has the mask loss.
    # Reference: https://github.com/facebookresearch/Detectron/blob/master/detectron/modeling/model_builder.py
    if mode == tf.estimator.ModeKeys.TRAIN and params['include_mask']:
        mask_loss = losses.mask_rcnn_loss(
            mask_outputs=model_outputs['mask_outputs'],
            mask_targets=model_outputs['mask_targets'],
            select_class_targets=model_outputs['selected_class_targets'],
            params=params
        )

    else:
        mask_loss = 0.

    #trainable_variables = list(itertools.chain.from_iterable([model.trainable_variables for model in MODELS.values()]))
    trainable_variables = model.trainable_variables

    if params['optimizer_type'] in ['LAMB', 'Novograd']: # decoupled weight decay
        l2_regularization_loss = tf.constant(0.0)
    else:
        l2_regularization_loss = params['l2_weight_decay'] * tf.add_n([
            tf.nn.l2_loss(v)
            for v in trainable_variables
            if not any([pattern in v.name for pattern in ["batch_normalization", "bias", "beta"]])
        ])

    total_loss = total_rpn_loss + total_fast_rcnn_loss + mask_loss + l2_regularization_loss

    if mode == tf.estimator.ModeKeys.EVAL:
        # Predictions can only contain a dict of tensors, not a dict of dict of
        # tensors. These outputs are not used for eval purposes.
        del predictions['rpn_score_outputs']
        del predictions['rpn_box_outputs']

        return tf.estimator.EstimatorSpec(
            mode=mode,
            predictions=predictions,
            loss=total_loss
        )

    if mode == tf.estimator.ModeKeys.TRAIN:

        if params['lr_schedule'] == 'piecewise':
            learning_rate = learning_rates.step_learning_rate_with_linear_warmup(
                global_step=global_step,
                init_learning_rate=params['init_learning_rate'],
                warmup_learning_rate=params['warmup_learning_rate'],
                warmup_steps=params['warmup_steps'],
                learning_rate_levels=params['learning_rate_levels'],
                learning_rate_steps=params['learning_rate_steps']
            )
        elif params['lr_schedule'] == 'cosine':
            learning_rate = learning_rates.cosine_learning_rate_with_linear_warmup(
                global_step=global_step,
                init_learning_rate=params['init_learning_rate'],
                warmup_learning_rate=params['warmup_learning_rate'],
                warmup_steps=params['warmup_steps'],
                first_decay_steps=params['total_steps'],
                alpha= 0.001 #* params['init_learning_rate']
            )
        else:
            raise NotImplementedError

        if params['optimizer_type'] == 'SGD':
            optimizer = create_optimizer(learning_rate, params)
        elif params['optimizer_type'] == 'LAMB':
            optimizer = create_lamb_optimizer(learning_rate, params)
        elif params['optimizer_type'] == 'Novograd':
            optimizer = create_novograd_optimizer(learning_rate, params)
        else:
            raise NotImplementedError

        grads_and_vars = optimizer.compute_gradients(total_loss, trainable_variables, colocate_gradients_with_ops=True)

        gradients, variables = zip(*grads_and_vars)
        
        global_gradient_clip_ratio = params['global_gradient_clip_ratio']
        if global_gradient_clip_ratio > 0.0:
            all_are_finite = tf.reduce_all([tf.reduce_all(tf.math.is_finite(g)) for g in gradients])
            (clipped_grads, _) = tf.clip_by_global_norm(gradients, clip_norm=global_gradient_clip_ratio,
                                use_norm=tf.cond(all_are_finite, lambda: tf.linalg.global_norm(gradients), lambda: tf.constant(1.0)))
            gradients = clipped_grads
        
        grads_and_vars = []

        # Special treatment for biases (beta is named as bias in reference model)
        # Reference: https://github.com/ddkang/Detectron/blob/80f3295308/lib/modeling/optimizer.py#L109
        for grad, var in zip(gradients, variables):

            if grad is not None and any([pattern in var.name for pattern in ["bias", "beta"]]):
                grad = 2.0 * grad

            grads_and_vars.append((grad, var))

        train_op = optimizer.apply_gradients(grads_and_vars, global_step=global_step)

    else:
        train_op = None
        learning_rate = None

    replica_id = tf.distribute.get_replica_context().replica_id_in_sync_group

    if not isinstance(replica_id, tf.Tensor) or tf.get_static_value(replica_id) == 0:

        register_metric(name="L2 loss", tensor=l2_regularization_loss, aggregator=StandardMeter())
        register_metric(name="Mask loss", tensor=mask_loss, aggregator=StandardMeter())
        register_metric(name="Total loss", tensor=total_loss, aggregator=StandardMeter())

        register_metric(name="RPN box loss", tensor=rpn_box_loss, aggregator=StandardMeter())
        register_metric(name="RPN score loss", tensor=rpn_score_loss, aggregator=StandardMeter())
        register_metric(name="RPN total loss", tensor=total_rpn_loss, aggregator=StandardMeter())

        register_metric(name="FastRCNN class loss", tensor=fast_rcnn_class_loss, aggregator=StandardMeter())
        register_metric(name="FastRCNN box loss", tensor=fast_rcnn_box_loss, aggregator=StandardMeter())
        register_metric(name="FastRCNN total loss", tensor=total_fast_rcnn_loss, aggregator=StandardMeter())

        register_metric(name="Learning rate", tensor=learning_rate, aggregator=StandardMeter())
        pass
    return tf.estimator.EstimatorSpec(
        mode=mode,
        loss=total_loss,
        train_op=train_op,
    )


def mask_rcnn_model_fn(features, labels, mode, params):
    """Mask-RCNN model."""

    return _model_fn(
        features,
        labels,
        mode,
        params
    )

class SessionModel(object):
    
    def __init__(self, run_config, train_input_fn=None, eval_input_fn=None, 
                 is_training=True, **kwargs):
        self.run_config = run_config
        self.forward = MRCNN(run_config.values(), is_training=True, **kwargs)
        train_params = dict(run_config.values(), batch_size=run_config.train_batch_size)
        self.train_tdf = tf.compat.v1.data.make_initializable_iterator(train_input_fn(train_params)) \
                            if train_input_fn else None
        eval_params = dict(run_config.values(), batch_size=run_config.eval_batch_size)
        self.eval_tdf = tf.compat.v1.data.make_initializable_iterator(eval_input_fn(eval_params)) \
                            if eval_input_fn else None
        self.train_step = self.train_fn()
        self.eval_step = self.eval_fn()
        
    def train_fn(self):
        global_step = tf.compat.v1.train.get_or_create_global_step()
        features, labels = self.train_tdf.get_next()
        model_outputs = self.forward(features, labels, self.run_config.values(), True)
        model_outputs.update({
            'source_id': features['source_ids'],
            'image_info': features['image_info'],
        })
        # score_loss and box_loss are for logging. only total_loss is optimized.
        total_rpn_loss, rpn_score_loss, rpn_box_loss = losses.rpn_loss(
            score_outputs=model_outputs['rpn_score_outputs'],
            box_outputs=model_outputs['rpn_box_outputs'],
            labels=labels,
            params=self.run_config.values()
        )
        total_fast_rcnn_loss, fast_rcnn_class_loss, fast_rcnn_box_loss = losses.fast_rcnn_loss(
            class_outputs=model_outputs['class_outputs'],
            box_outputs=model_outputs['box_outputs'],
            class_targets=model_outputs['class_targets'],
            box_targets=model_outputs['box_targets'],
            params=self.run_config.values()
        )
        if self.run_config.include_mask:
            mask_loss = losses.mask_rcnn_loss(
                mask_outputs=model_outputs['mask_outputs'],
                mask_targets=model_outputs['mask_targets'],
                select_class_targets=model_outputs['selected_class_targets'],
                params=self.run_config.values()
            )

        else:
            mask_loss = 0.
        trainable_variables = self.forward.trainable_variables
        if self.run_config.optimizer_type in ['LAMB', 'Novograd']: # decoupled weight decay
            l2_regularization_loss = tf.constant(0.0)
        else:
            l2_regularization_loss = self.run_config.l2_weight_decay * tf.add_n([
                tf.nn.l2_loss(v)
                for v in trainable_variables
                if not any([pattern in v.name for pattern in ["batch_normalization", "bias", "beta"]])
            ])
        total_loss = total_rpn_loss + total_fast_rcnn_loss + mask_loss + l2_regularization_loss
        
        if self.run_config.lr_schedule == 'piecewise':
            learning_rate = learning_rates.step_learning_rate_with_linear_warmup(
                global_step=global_step,
                init_learning_rate=self.run_config.init_learning_rate,
                warmup_learning_rate=self.run_config.warmup_learning_rate,
                warmup_steps=self.run_config.warmup_steps,
                learning_rate_levels=self.run_config.learning_rate_levels,
                learning_rate_steps=self.run_config.learning_rate_steps
            )
        elif self.run_config.lr_schedule == 'cosine':
            learning_rate = learning_rates.cosine_learning_rate_with_linear_warmup(
                global_step=global_step,
                init_learning_rate=self.run_config.init_learning_rate,
                warmup_learning_rate=self.run_config.warmup_learning_rate,
                warmup_steps=self.run_config.warmup_steps,
                first_decay_steps=self.run_config.total_steps,
                alpha= 0.001 #* params['init_learning_rate']
            )
        else:
            raise NotImplementedError

        if self.run_config.optimizer_type == 'SGD':
            optimizer = create_optimizer(learning_rate, self.run_config.values())
        elif self.run_config.optimizer_type == 'LAMB':
            optimizer = create_lamb_optimizer(learning_rate, self.run_config.values())
        elif self.run_config.optimizer_type == 'Novograd':
            optimizer = create_novograd_optimizer(learning_rate, self.run_config.values())
        else:
            raise NotImplementedError

        grads_and_vars = optimizer.compute_gradients(total_loss, trainable_variables, colocate_gradients_with_ops=True)
 
        gradients, variables = zip(*grads_and_vars)
 
        global_gradient_clip_ratio = self.run_config.global_gradient_clip_ratio
        if global_gradient_clip_ratio > 0.0:
            all_are_finite = tf.reduce_all([tf.reduce_all(tf.math.is_finite(g)) for g in gradients])
            (clipped_grads, _) = tf.clip_by_global_norm(gradients, clip_norm=global_gradient_clip_ratio,
                                use_norm=tf.cond(all_are_finite, lambda: tf.linalg.global_norm(gradients), lambda: tf.constant(1.0)))
            gradients = clipped_grads
        
        grads_and_vars = []

        # Special treatment for biases (beta is named as bias in reference model)
        # Reference: https://github.com/ddkang/Detectron/blob/80f3295308/lib/modeling/optimizer.py#L109
        for grad, var in zip(gradients, variables):

            if grad is not None and any([pattern in var.name for pattern in ["bias", "beta"]]):
                grad = 2.0 * grad

            grads_and_vars.append((grad, var))

        train_op = optimizer.apply_gradients(grads_and_vars, global_step=global_step)
        output_dict = {'train_op': train_op,
                  'total_loss': total_loss,
                  'total_rpn_loss': total_rpn_loss,
                  'rpn_score_loss': rpn_score_loss,
                  'rpn_box_loss': rpn_box_loss,
                  'total_fast_rcnn_loss': total_fast_rcnn_loss,
                  'fast_rcnn_class_loss': fast_rcnn_class_loss,
                  'fast_rcnn_box_loss': fast_rcnn_box_loss, 
                  'mask_loss': mask_loss,
                  'l2_regularization_loss': l2_regularization_loss,
                  'learning_rate': learning_rate}
        replica_id = tf.distribute.get_replica_context().replica_id_in_sync_group

        if not isinstance(replica_id, tf.Tensor) or tf.get_static_value(replica_id) == 0:

            register_metric(name="L2 loss", tensor=l2_regularization_loss, aggregator=StandardMeter())
            register_metric(name="Mask loss", tensor=mask_loss, aggregator=StandardMeter())
            register_metric(name="Total loss", tensor=total_loss, aggregator=StandardMeter())

            register_metric(name="RPN box loss", tensor=rpn_box_loss, aggregator=StandardMeter())
            register_metric(name="RPN score loss", tensor=rpn_score_loss, aggregator=StandardMeter())
            register_metric(name="RPN total loss", tensor=total_rpn_loss, aggregator=StandardMeter())

            register_metric(name="FastRCNN class loss", tensor=fast_rcnn_class_loss, aggregator=StandardMeter())
            register_metric(name="FastRCNN box loss", tensor=fast_rcnn_box_loss, aggregator=StandardMeter())
            register_metric(name="FastRCNN total loss", tensor=total_fast_rcnn_loss, aggregator=StandardMeter())

            register_metric(name="Learning rate", tensor=learning_rate, aggregator=StandardMeter())
            pass
        return output_dict
 
    def eval_fn(self):
        #with tf.xla.experimental.jit_scope(compile_ops=False):
        features = self.eval_tdf.get_next()['features']
        labels = None
        model_outputs = self.forward(features, labels, self.run_config.values(), False)
        model_outputs.update({
                'source_id': features['source_ids'],
                'image_info': features['image_info'],
            })
        return model_outputs
    
    @staticmethod
    def get_session_config(use_xla=True, use_amp=True, 
                            use_tf_distributed=False, allow_xla_at_inference=False):
        rewrite_options = rewriter_config_pb2.RewriterConfig(
            meta_optimizer_iterations=rewriter_config_pb2.RewriterConfig.TWO)
        if use_amp:
            rewrite_options.auto_mixed_precision = True
        config = tf.compat.v1.ConfigProto(
            allow_soft_placement=True,
            log_device_placement=False,
            graph_options=tf.compat.v1.GraphOptions(
                rewrite_options=rewrite_options,
                # infer_shapes=True  # Heavily drops throughput by 30%
            )
        )
        if use_tf_distributed:
            config.gpu_options.force_gpu_compatible = False
        else:
            config.gpu_options.force_gpu_compatible = True
            if MPI_is_distributed():
                config.gpu_options.visible_device_list = str(MPI_local_rank())
        if use_xla:
            logging.info("XLA is activated - Experiment Feature")
            config.graph_options.optimizer_options.global_jit_level = tf.compat.v1.OptimizerOptions.ON_1
        config.intra_op_parallelism_threads = 1  # Avoid pool of Eigen threads
        if MPI_is_distributed():
            config.inter_op_parallelism_threads = max(2, multiprocessing.cpu_count() // hvd.local_size())
        elif not use_tf_distributed:
            config.inter_op_parallelism_threads = 4
        return config
    
class TapeModel(object):
    
    def __init__(self, params, train_input_fn=None, eval_input_fn=None, is_training=True):
        self.params = params


        self.forward = MRCNN(self.params.values(), is_training=is_training)
        self.model_dir = self.params.model_dir
        train_params = dict(self.params.values(), batch_size=self.params.train_batch_size)
        self.train_tdf = iter(train_input_fn(train_params)) \
                            if train_input_fn else None
        eval_params = dict(self.params.values(), batch_size=self.params.eval_batch_size)
        self.eval_tdf = iter(eval_input_fn(eval_params).repeat()) \
                            if eval_input_fn else None
        self.optimizer, self.schedule = self.get_optimizer()
        self.epoch_num = 0

    def load_weights(self):
        chkp = tf.compat.v1.train.NewCheckpointReader(self.params.checkpoint)
        weights = [chkp.get_tensor(i) for i in eager_mapping.resnet_vars]
        self.forward.layers[0].set_weights(weights)
        
    def get_optimizer(self):
        if self.params.lr_schedule=='piecewise':
            schedule = tf.keras.optimizers.schedules.PiecewiseConstantDecay(self.params.learning_rate_steps,
                                                                            [self.params.init_learning_rate] + \
                                                                            self.params.learning_rate_levels)
        elif self.params.lr_schedule=='cosine':
            schedule = tf.keras.experimental.CosineDecay(self.params.init_learning_rate,
                                                         self.params.total_steps,
                                                         alpha=0.001)
        else:
            raise NotImplementedError
        schedule = warmup_scheduler.WarmupScheduler(schedule, self.params.warmup_learning_rate,
                                                    self.params.warmup_steps)
        if self.params.optimizer_type=="SGD":
            opt = tf.keras.optimizers.SGD(learning_rate=schedule, 
                                          momentum=self.params.momentum)
        elif self.params.optimizer_type=="LAMB":
            opt = tfa.optimizers.LAMB(learning_rate=schedule)
        elif self.params.optimizer_type=="Novograd":
            opt = optimizers.NovoGrad(learning_rate=schedule,
                                          beta_1=self.params.beta1,
                                          beta_2=self.params.beta2,
                                          weight_decay=self.params.l2_weight_decay,
                                          exclude_from_weight_decay=['bias', 'beta', 'batch_normalization'])
        else:
            raise NotImplementedError
        if self.params.amp:
            opt = tf.keras.mixed_precision.experimental.LossScaleOptimizer(opt, 'dynamic')
        return opt, schedule


    @tf.function
    def train_step(self, features, labels, sync_weights=False, sync_opt=False):
        loss_dict = dict()
        with tf.GradientTape() as tape:
            model_outputs = self.forward(features, labels, self.params.values(), True)
            loss_dict['total_rpn_loss'], loss_dict['rpn_score_loss'], \
                loss_dict['rpn_box_loss'] = losses.rpn_loss(
                score_outputs=model_outputs['rpn_score_outputs'],
                box_outputs=model_outputs['rpn_box_outputs'],
                labels=labels,
                params=self.params.values()
            )
            loss_dict['total_fast_rcnn_loss'], loss_dict['fast_rcnn_class_loss'], \
                loss_dict['fast_rcnn_box_loss'] = losses.fast_rcnn_loss(
                class_outputs=model_outputs['class_outputs'],
                box_outputs=model_outputs['box_outputs'],
                class_targets=model_outputs['class_targets'],
                box_targets=model_outputs['box_targets'],
                params=self.params.values()
            )
            if self.params.include_mask:
                loss_dict['mask_loss'] = losses.mask_rcnn_loss(
                    mask_outputs=model_outputs['mask_outputs'],
                    mask_targets=model_outputs['mask_targets'],
                    select_class_targets=model_outputs['selected_class_targets'],
                    params=self.params.values()
                )
            else:
                loss_dict['mask_loss'] = 0.
            if self.params.optimizer_type in ['LAMB', 'Novograd']: # decoupled weight decay
                loss_dict['l2_regularization_loss'] = tf.constant(0.0)
            else:
                loss_dict['l2_regularization_loss'] = self.params.l2_weight_decay * tf.add_n([
                    tf.nn.l2_loss(v)
                    for v in self.forward.trainable_variables
                    if not any([pattern in v.name for pattern in ["batch_normalization", "bias", "beta"]])
                ])
            loss_dict['total_loss'] = loss_dict['total_rpn_loss'] \
                + loss_dict['total_fast_rcnn_loss'] + loss_dict['mask_loss'] \
                + loss_dict['l2_regularization_loss']
            if self.params.amp:
                scaled_loss = self.optimizer.get_scaled_loss(loss_dict['total_loss'])

        if is_herring():
            if MPI_is_distributed(True):
                tape = herring.DistributedGradientTape(tape)
            if self.params.amp:
                scaled_gradients = tape.gradient(scaled_loss, self.forward.trainable_variables)
                gradients = self.optimizer.get_unscaled_gradients(scaled_gradients)
            else:
                gradients = tape.gradient(loss_dict['total_loss'], self.forward.trainable_variables)
            self.optimizer.apply_gradients(zip(gradients, self.forward.trainable_variables))
            if MPI_is_distributed(True) and sync_weights:
                if MPI_rank(True)==0:
                    logging.info("Broadcasting variables")
                herring.broadcast_variables(self.forward.variables, 0)
            if MPI_is_distributed(True) and sync_opt:
                if MPI_rank(True)==0:
                    logging.info("Broadcasting optimizer")
                herring.broadcast_variables(self.optimizer.variables(), 0)        
        else:
<<<<<<< HEAD
            if MPI_is_distributed():
                tape = hvd.DistributedGradientTape(tape, compression=hvd.compression.NoneCompressor)
            if self.params.amp:
                scaled_gradients = tape.gradient(scaled_loss, self.forward.trainable_variables)
                gradients = self.optimizer.get_unscaled_gradients(scaled_gradients)
            else:
                gradients = tape.gradient(loss_dict['total_loss'], self.forward.trainable_variables)
            self.optimizer.apply_gradients(zip(gradients, self.forward.trainable_variables))
            if MPI_is_distributed() and sync_weights:
                if MPI_rank()==0:
                    logging.info("Broadcasting variables")
                hvd.broadcast_variables(self.forward.variables, 0)
            if MPI_is_distributed() and sync_opt:
                if MPI_rank()==0:
                    logging.info("Broadcasting optimizer")
                hvd.broadcast_variables(self.optimizer.variables(), 0)
=======
            gradients = tape.gradient(loss_dict['total_loss'], self.forward.trainable_variables)

        global_gradient_clip_ratio = self.params.global_gradient_clip_ratio
        if global_gradient_clip_ratio > 0.0:
            all_are_finite = tf.reduce_all([tf.reduce_all(tf.math.is_finite(g)) for g in gradients])
            (clipped_grads, _) = tf.clip_by_global_norm(gradients, clip_norm=global_gradient_clip_ratio,
                                use_norm=tf.cond(all_are_finite, lambda: tf.linalg.global_norm(gradients), lambda: tf.constant(1.0)))
            gradients = clipped_grads
        
        grads_and_vars = []
        # Special treatment for biases (beta is named as bias in reference model)
        # Reference: https://github.com/ddkang/Detectron/blob/80f3295308/lib/modeling/optimizer.py#L109
        for grad, var in zip(gradients, self.forward.trainable_variables):
            if grad is not None and any([pattern in var.name for pattern in ["bias", "beta"]]):
                grad = 2.0 * grad
            grads_and_vars.append((grad, var))

        # self.optimizer.apply_gradients(zip(gradients, self.forward.trainable_variables))
        self.optimizer.apply_gradients(grads_and_vars)

        if MPI_is_distributed() and sync_weights:
            if MPI_rank()==0:
                logging.info("Broadcasting variables")
            hvd.broadcast_variables(self.forward.variables, 0)
        if MPI_is_distributed() and sync_opt:
            if MPI_rank()==0:
                logging.info("Broadcasting optimizer")
            hvd.broadcast_variables(self.optimizer.variables(), 0)
>>>>>>> a9787960
        return loss_dict
    
    def initialize_model(self):
        features, labels = next(self.train_tdf)
        model_outputs = self.forward(features, labels, self.params.values(), True)
        self.load_weights()
    
    def train_epoch(self, steps, broadcast=False):
        if MPI_rank(is_herring())==0:
            logging.info("Starting training loop")
            p_bar = tqdm(range(steps), bar_format='{l_bar}{bar:10}{r_bar}{bar:-10b}')
            loss_history = []
        else:
            p_bar = range(steps)

        timings=[]
        for i in p_bar:
            if broadcast and i==0:
                b_w, b_o = True, True
            elif i==0:
                b_w, b_o = False, True
            else:
                b_w, b_o = False, False
            
            tstart = time.perf_counter()
            features, labels = next(self.train_tdf)
            loss_dict = self.train_step(features, labels, b_w, b_o)

            delta_t = time.perf_counter() - tstart
            timings.append(delta_t)
            if MPI_rank(is_herring())==0:
                loss_history.append(loss_dict['total_loss'].numpy())
                step = self.optimizer.iterations
                learning_rate = self.schedule(step)
                p_bar.set_description("Loss: {0:.4f}, LR: {1:.4f}".format(mean(loss_history[-50:]), 
                                                                          learning_rate))
            #if i%500 == 0:
            #    timings = np.asarray(timings, np.float)
            #    print(f"average step time={np.mean(timings)} +/- {np.std(timings)}")
            #    timings = []
        if MPI_rank(is_herring()) == 0:
            print("Saving checkpoint...")
            self.epoch_num+=1
            self.save_model()
            
    def get_latest_checkpoint(self):
        try:
            return sorted([_ for _ in os.listdir(self.model_dir) if _.endswith(".h5")])[-1]
        except:
            return None

    def save_model(self):
        filename = os.path.join(self.model_dir, f'weights_{self.epoch_num:02d}.h5')
        f = h5py.File(filename,'w')
        weights = self.forward.get_weights()
        for i in range(len(weights)):
            f.create_dataset('weight'+str(i),data=weights[i])
        f.close()

    def load_model(self, filename):
        file=h5py.File(filename,'r')
        weights = []
        for i in range(len(file.keys())):
            weights.append(file['weight'+str(i)][:])
        self.forward.set_weights(weights)
    

    @tf.function            
    def predict(self, features):
        labels = None
        model_outputs = self.forward(features, labels, self.params.values(), False)
        model_outputs.update({
                'source_id': features['source_ids'],
                'image_info': features['image_info'],
            })
        return model_outputs
            
    def run_eval(self, steps, async_eval=False, use_ext=False):
        if MPI_rank(is_herring())==0:
            logging.info("Starting eval loop")
            p_bar = tqdm(range(steps), bar_format='{l_bar}{bar:10}{r_bar}{bar:-10b}')
        else:
            p_bar = range(steps)
        worker_predictions = dict()
        for i in p_bar:
            features = next(self.eval_tdf)['features']
            out = self.predict(features)
            out = evaluation.process_prediction_for_eval(out)
            for k, v in out.items():
                if k not in worker_predictions:
                    worker_predictions[k] = [v]
                else:
                    worker_predictions[k].append(v)
        coco = coco_metric.MaskCOCO()
        _preds = copy.deepcopy(worker_predictions)
        for k, v in _preds.items():
            _preds[k] = np.concatenate(v, axis=0)
        if MPI_rank(is_herring()) < 32:
            converted_predictions = coco.load_predictions(_preds, include_mask=True, is_image_mask=False)
            worker_source_ids = _preds['source_id']
        else:
            converted_predictions = []
            worker_source_ids = []
        MPI.COMM_WORLD.barrier()
        predictions_list = evaluation.gather_result_from_all_processes(converted_predictions)
        source_ids_list = evaluation.gather_result_from_all_processes(worker_source_ids)
        validation_json_file=self.params.val_json_file
        if MPI_rank(is_herring()) == 0:
            all_predictions = []
            source_ids = []
##            for i, p in enumerate(predictions_list):
##                all_predictions.extend(p)
##            for i, s in enumerate(source_ids_list):
##                source_ids.extend(s)
##            print(len(set(source_ids)), source_ids)
            for i, p in enumerate(predictions_list):
                if i < 32:
                    all_predictions.extend(p)
            for i, s in enumerate(source_ids_list):
                if i < 32:
                    source_ids.extend(s)
            if use_ext:
                args = [all_predictions, validation_json_file]
                if async_eval:
                    eval_thread = threading.Thread(target=evaluation.fast_eval,
                                                   name="eval-thread", args=args)
                    eval_thread.start()
                else:
                    evaluation.fast_eval(*args)
            else:
                args = [all_predictions, source_ids, True, validation_json_file]
                if async_eval:
                    eval_thread = threading.Thread(target=evaluation.compute_coco_eval_metric_n, 
                                                   name="eval-thread", args=args)
                    eval_thread.start()
                else:
                    evaluation.compute_coco_eval_metric_n(*args)<|MERGE_RESOLUTION|>--- conflicted
+++ resolved
@@ -939,7 +939,6 @@
                     logging.info("Broadcasting optimizer")
                 herring.broadcast_variables(self.optimizer.variables(), 0)        
         else:
-<<<<<<< HEAD
             if MPI_is_distributed():
                 tape = hvd.DistributedGradientTape(tape, compression=hvd.compression.NoneCompressor)
             if self.params.amp:
@@ -947,7 +946,24 @@
                 gradients = self.optimizer.get_unscaled_gradients(scaled_gradients)
             else:
                 gradients = tape.gradient(loss_dict['total_loss'], self.forward.trainable_variables)
-            self.optimizer.apply_gradients(zip(gradients, self.forward.trainable_variables))
+            global_gradient_clip_ratio = self.params.global_gradient_clip_ratio
+            if global_gradient_clip_ratio > 0.0:
+                all_are_finite = tf.reduce_all([tf.reduce_all(tf.math.is_finite(g)) for g in gradients])
+                (clipped_grads, _) = tf.clip_by_global_norm(gradients, clip_norm=global_gradient_clip_ratio,
+                                use_norm=tf.cond(all_are_finite, lambda: tf.linalg.global_norm(gradients), lambda: tf.constant(1.0)))
+                gradients = clipped_grads
+        
+            grads_and_vars = []
+            # Special treatment for biases (beta is named as bias in reference model)
+            # Reference: https://github.com/ddkang/Detectron/blob/80f3295308/lib/modeling/optimizer.py#L109
+            for grad, var in zip(gradients, self.forward.trainable_variables):
+                if grad is not None and any([pattern in var.name for pattern in ["bias", "beta"]]):
+                    grad = 2.0 * grad
+                grads_and_vars.append((grad, var))
+
+            # self.optimizer.apply_gradients(zip(gradients, self.forward.trainable_variables))
+            self.optimizer.apply_gradients(grads_and_vars)
+
             if MPI_is_distributed() and sync_weights:
                 if MPI_rank()==0:
                     logging.info("Broadcasting variables")
@@ -956,36 +972,6 @@
                 if MPI_rank()==0:
                     logging.info("Broadcasting optimizer")
                 hvd.broadcast_variables(self.optimizer.variables(), 0)
-=======
-            gradients = tape.gradient(loss_dict['total_loss'], self.forward.trainable_variables)
-
-        global_gradient_clip_ratio = self.params.global_gradient_clip_ratio
-        if global_gradient_clip_ratio > 0.0:
-            all_are_finite = tf.reduce_all([tf.reduce_all(tf.math.is_finite(g)) for g in gradients])
-            (clipped_grads, _) = tf.clip_by_global_norm(gradients, clip_norm=global_gradient_clip_ratio,
-                                use_norm=tf.cond(all_are_finite, lambda: tf.linalg.global_norm(gradients), lambda: tf.constant(1.0)))
-            gradients = clipped_grads
-        
-        grads_and_vars = []
-        # Special treatment for biases (beta is named as bias in reference model)
-        # Reference: https://github.com/ddkang/Detectron/blob/80f3295308/lib/modeling/optimizer.py#L109
-        for grad, var in zip(gradients, self.forward.trainable_variables):
-            if grad is not None and any([pattern in var.name for pattern in ["bias", "beta"]]):
-                grad = 2.0 * grad
-            grads_and_vars.append((grad, var))
-
-        # self.optimizer.apply_gradients(zip(gradients, self.forward.trainable_variables))
-        self.optimizer.apply_gradients(grads_and_vars)
-
-        if MPI_is_distributed() and sync_weights:
-            if MPI_rank()==0:
-                logging.info("Broadcasting variables")
-            hvd.broadcast_variables(self.forward.variables, 0)
-        if MPI_is_distributed() and sync_opt:
-            if MPI_rank()==0:
-                logging.info("Broadcasting optimizer")
-            hvd.broadcast_variables(self.optimizer.variables(), 0)
->>>>>>> a9787960
         return loss_dict
     
     def initialize_model(self):
@@ -1096,11 +1082,6 @@
         if MPI_rank(is_herring()) == 0:
             all_predictions = []
             source_ids = []
-##            for i, p in enumerate(predictions_list):
-##                all_predictions.extend(p)
-##            for i, s in enumerate(source_ids_list):
-##                source_ids.extend(s)
-##            print(len(set(source_ids)), source_ids)
             for i, p in enumerate(predictions_list):
                 if i < 32:
                     all_predictions.extend(p)
