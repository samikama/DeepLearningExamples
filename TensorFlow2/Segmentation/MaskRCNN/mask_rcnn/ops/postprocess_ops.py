--- conflicted
+++ resolved
@@ -285,13 +285,8 @@
             pre_nms_scores,
             max_output_size_per_class=pre_nms_num_detections,
             max_total_size=post_nms_num_detections,
-<<<<<<< HEAD
-            iou_threshold=nms_threshold,
-            score_threshold=0.05, #This seems to be python default
-=======
             iou_threshold=nms_threshold, # check .7 vs .5
             score_threshold=0.00, #This seems to be python default
->>>>>>> 70a3667b
             pad_per_class=False
         )
 
