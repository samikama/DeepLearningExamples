--- conflicted
+++ resolved
@@ -675,13 +675,8 @@
       del prediction['bbox']
 
     imgIds = list(set(imgIds))
-<<<<<<< HEAD
-    catIds = list(set(catIds))
-    print(use_ext, use_dist_coco_eval, len(imgIds), len(predictions), len(catIds))
-
-=======
+
     
->>>>>>> 70a3667b
     #BBox
     cocoGt = COCO(annotation_file=annotations_file, use_ext=use_ext)
     cocoDt = cocoGt.loadRes(box_predictions, use_ext=use_ext)
