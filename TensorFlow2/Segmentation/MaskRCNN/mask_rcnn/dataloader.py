--- conflicted
+++ resolved
@@ -90,95 +90,6 @@
     elif input_context is not None:
       n_gpus = input_context.num_input_pipelines
 
-<<<<<<< HEAD
-        else:
-            n_gpus = 1
-            
-        ##################################################
-        #This style of dataset sharding currently fails
-        #With more than 32 nodes on evaluation. 
-        #When MPI_size>32 and running eval, use this 
-        #simpler pipeline.
-        #################################################
-        
-#        if do_dist_eval and n_gpus>32 and \
-#            (self._mode == tf.estimator.ModeKeys.PREDICT or \
-#             self._mode == tf.estimator.ModeKeys.EVAL):
-#            files = glob.glob(self._file_pattern)
-#            dataset = tf.data.TFRecordDataset(files)
-#            _shard_idx, _num_shards = MPI_rank_and_size()
-#            dataset = dataset.shard(_num_shards, _shard_idx)
-#            parser = lambda x: dataset_parser(x, self._mode, params, self._use_instance_mask, seed=seed)
-#            dataset = dataset.map(parser , num_parallel_calls=tf.data.experimental.AUTOTUNE)
-#            dataset = dataset.batch(batch_size=batch_size,drop_remainder=True)
-#            dataset = dataset.repeat()
-#            dataset = dataset.prefetch(buffer_size=tf.data.experimental.AUTOTUNE)
-#            return dataset
-
-        ##################################################
-
-        dataset = tf.data.Dataset.list_files(
-            self._file_pattern,
-            shuffle=False
-        )
-
-        if self._mode == tf.estimator.ModeKeys.TRAIN:
-
-            if input_context is not None:
-                logging.info("Using Dataset Sharding with TF Distributed")
-                _num_shards = input_context.num_input_pipelines
-                _shard_idx = input_context.input_pipeline_id
-
-            elif MPI_is_distributed():
-                logging.info("Using Dataset Sharding with Horovod")
-                _shard_idx, _num_shards = MPI_rank_and_size()
-
-            try:
-                dataset = dataset.shard(
-                    num_shards=_num_shards,
-                    index=_shard_idx
-                )
-                dataset = dataset.shuffle(math.ceil(256 / _num_shards))
-
-            except NameError:  # Not a distributed training setup
-                pass
-        elif do_dist_eval and (self._mode == tf.estimator.ModeKeys.PREDICT or self._mode == tf.estimator.ModeKeys.EVAL):
-            # 32 validation tf records - distribute on upto 32 workers
-            if MPI_is_distributed():
-                logging.info("Using Evaluation Dataset Sharding with Horovod")
-                _shard_idx, _num_shards = MPI_rank_and_size()
-                max_shards = min(_num_shards, 32)
-                try:
-                    dataset = dataset.shard(
-                        num_shards=max_shards,
-                        index=_shard_idx % max_shards
-                    )
-                except NameError:  # Not a distributed training setup
-                    pass
-        
-
-        def _prefetch_dataset(filename):
-            return tf.data.TFRecordDataset(filename).prefetch(1)
-
-        dataset = dataset.interleave(
-            map_func=_prefetch_dataset,
-            cycle_length=32,
-            block_length=64,
-            num_parallel_calls=tf.data.experimental.AUTOTUNE,
-        )
-
-        if self._num_examples is not None and self._num_examples > 0:
-            logging.info("[*] Limiting the amount of sample to: %d" % self._num_examples)
-            dataset = dataset.take(self._num_examples)
-
-        dataset = dataset.cache()
-        if self._mode == tf.estimator.ModeKeys.TRAIN:
-            dataset = dataset.shuffle(
-                buffer_size=4096,
-                reshuffle_each_iteration=True,
-                seed=seed
-            )
-=======
     else:
       n_gpus = 1
 
@@ -201,7 +112,6 @@
             dataset = dataset.repeat()
             dataset = dataset.prefetch(buffer_size=tf.data.experimental.AUTOTUNE)
             return dataset'''
->>>>>>> 78c04470
 
     ##################################################
 
