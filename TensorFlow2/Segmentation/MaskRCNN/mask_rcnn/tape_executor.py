import os
import sys
from math import ceil
import time
os.environ['CUDA_CACHE_DISABLE'] = '0'
os.environ['TF_USE_CUDNN_BATCHNORM_SPATIAL_PERSISTENT'] = '1'
os.environ['TF_ADJUST_HUE_FUSED'] = '1'
os.environ['TF_ADJUST_SATURATION_FUSED'] = '1'
os.environ['TF_ENABLE_WINOGRAD_NONFUSED'] = '1'
os.environ['TF_AUTOTUNE_THRESHOLD'] = '2'

from mask_rcnn.utils.logging_formatter import logging
from mask_rcnn.tf2.mask_rcnn_model import TapeModel
from mask_rcnn.utils.herring_env import is_herring

if is_herring():

    from mask_rcnn.utils.distributed_utils_herring import MPI_is_distributed, MPI_rank, MPI_size, MPI_local_rank
else:
    from mask_rcnn.utils.distributed_utils import MPI_is_distributed, MPI_rank, MPI_size, MPI_local_rank

import tensorflow as tf

#from tensorflow.keras.mixed_precision import experimental as mixed_precision
#policy = mixed_precision.Policy('mixed_float16')
#mixed_precision.set_policy(policy)
#Remeber to verify this runs on the OFFLOAD, Can run in Main file
tf.config.optimizer.set_experimental_options({"auto_mixed_precision": True})
#tf.config.optimizer.set_jit(True)


def train_and_eval(run_config, train_input_fn, eval_input_fn):
    
    if is_herring():
        import herring.tensorflow as herring
        
        gpus = tf.config.list_physical_devices('GPU')
<<<<<<< HEAD
        
        if tf.__version__ == "2.4.0":
            for gpu in gpus:
                tf.config.experimental.set_memory_growth(gpu, True)
=======
        #for gpu in gpus:
        #    tf.config.experimental.set_memory_growth(gpu, True)
        print("#"*20, len(gpus))
        
>>>>>>> 64146193
        if gpus:
            #tf.config.set_visible_devices(gpus[herring.local_rank()], 'GPU')
            tf.config.set_visible_devices(gpus[0], 'GPU')
    else:
        if MPI_is_distributed(False):
            import horovod.tensorflow as hvd
            hvd.init()
        
        devices = tf.config.list_physical_devices('GPU')
<<<<<<< HEAD
        tf.config.set_visible_devices([devices[0]], 'GPU')
        logical_devices = tf.config.list_logical_devices('GPU')
=======
        print("#"*20, len(devices))
       # tf.config.set_visible_devices([devices[MPI_local_rank()]], 'GPU')
       # logical_devices = tf.config.list_logical_devices('GPU')
>>>>>>> 64146193

    tf.config.optimizer.set_experimental_options({"auto_mixed_precision": run_config.amp})
    tf.config.optimizer.set_jit(run_config.xla)
    total_epochs = ceil(run_config.total_steps/run_config.num_steps_per_eval)
    mrcnn_model = TapeModel(run_config, train_input_fn, eval_input_fn)
    mrcnn_model.initialize_model()
    eval_workers = min(MPI_size(is_herring()), 32)

    profile_path=None
    if run_config.profile_path:
        profile_path=run_config.profile_path
    #if run_config.offload_eval:
    if True:
        for epoch in range(1):
            if MPI_rank(is_herring())==0:
                logging.info("Starting epoch {} of {}".format(epoch+1, total_epochs))
            mrcnn_model.train_epoch(run_config.total_steps, broadcast=epoch==0, profile=f"{profile_path}_{epoch}" if profile_path else None)
    
    else:
        #for epoch in range(1):
        #    if MPI_rank(is_herring())==0:
        #        logging.info("Starting epoch {} of {}".format(epoch+1, total_epochs))
        #    mrcnn_model.train_epoch(run_config.total_steps, broadcast=epoch==0)
        for epoch in range(total_epochs):
            if MPI_rank(is_herring())==0:
                logging.info("Starting epoch {} of {}".format(epoch+1, total_epochs))
            mrcnn_model.train_epoch(run_config.num_steps_per_eval, broadcast=epoch==0)
            if MPI_rank(is_herring())==0:
                logging.info("Running epoch {} evaluation".format(epoch+1))
            if epoch >= run_config.first_eval:
                mrcnn_model.run_eval(run_config.eval_samples//eval_workers, async_eval=run_config.async_eval, 
                                 use_ext=run_config.use_ext)
<|MERGE_RESOLUTION|>--- conflicted
+++ resolved
@@ -35,34 +35,22 @@
         import herring.tensorflow as herring
         
         gpus = tf.config.list_physical_devices('GPU')
-<<<<<<< HEAD
-        
         if tf.__version__ == "2.4.0":
             for gpu in gpus:
                 tf.config.experimental.set_memory_growth(gpu, True)
-=======
-        #for gpu in gpus:
-        #    tf.config.experimental.set_memory_growth(gpu, True)
-        print("#"*20, len(gpus))
-        
->>>>>>> 64146193
         if gpus:
-            #tf.config.set_visible_devices(gpus[herring.local_rank()], 'GPU')
-            tf.config.set_visible_devices(gpus[0], 'GPU')
+            tf.config.set_visible_devices(gpus[herring.local_rank()], 'GPU')
+            #tf.config.set_visible_devices(gpus[0], 'GPU')
     else:
         if MPI_is_distributed(False):
             import horovod.tensorflow as hvd
             hvd.init()
         
         devices = tf.config.list_physical_devices('GPU')
-<<<<<<< HEAD
         tf.config.set_visible_devices([devices[0]], 'GPU')
         logical_devices = tf.config.list_logical_devices('GPU')
-=======
-        print("#"*20, len(devices))
        # tf.config.set_visible_devices([devices[MPI_local_rank()]], 'GPU')
        # logical_devices = tf.config.list_logical_devices('GPU')
->>>>>>> 64146193
 
     tf.config.optimizer.set_experimental_options({"auto_mixed_precision": run_config.amp})
     tf.config.optimizer.set_jit(run_config.xla)
@@ -74,9 +62,9 @@
     profile_path=None
     if run_config.profile_path:
         profile_path=run_config.profile_path
-    #if run_config.offload_eval:
-    if True:
-        for epoch in range(1):
+    if run_config.offload_eval:
+    #if True:
+        for epoch in range(total_epochs):
             if MPI_rank(is_herring())==0:
                 logging.info("Starting epoch {} of {}".format(epoch+1, total_epochs))
             mrcnn_model.train_epoch(run_config.total_steps, broadcast=epoch==0, profile=f"{profile_path}_{epoch}" if profile_path else None)
