import os
import sys
from math import ceil
import time
<<<<<<< HEAD
=======

>>>>>>> 78c04470
os.environ['CUDA_CACHE_DISABLE'] = '0'
os.environ['TF_USE_CUDNN_BATCHNORM_SPATIAL_PERSISTENT'] = '1'
os.environ['TF_ADJUST_HUE_FUSED'] = '1'
os.environ['TF_ADJUST_SATURATION_FUSED'] = '1'
os.environ['TF_ENABLE_WINOGRAD_NONFUSED'] = '1'
os.environ['TF_AUTOTUNE_THRESHOLD'] = '2'

from mask_rcnn.utils.logging_formatter import logging
from mask_rcnn.utils.distributed_utils import MPI_is_distributed, MPI_rank, MPI_size, MPI_local_rank
from mask_rcnn.tf2.mask_rcnn_model import TapeModel
from mask_rcnn.utils.herring_env import is_herring
import tensorflow as tf

<<<<<<< HEAD
=======
if MPI_is_distributed:
    import horovod.tensorflow as hvd
    hvd.init()
    
#devices = tf.config.list_physical_devices('GPU')
#tf.config.set_visible_devices(list(range(len(os.environ.get("CUDA_VISIBLE_DEVICES","0").split(",")))),"GPU")
#logical_devices = tf.config.list_logical_devices('GPU')
>>>>>>> 78c04470

def train_and_eval(run_config, train_input_fn, eval_input_fn):
    
    if is_herring():
        import herring.tensorflow as herring
        gpus = tf.config.list_physical_devices('GPU')
        if gpus:
            tf.config.set_visible_devices(gpus[herring.local_rank()], 'GPU')
    else:
        if MPI_is_distributed(False):
            import horovod.tensorflow as hvd
            hvd.init()
            
        devices = tf.config.list_physical_devices('GPU')
        tf.config.set_visible_devices([devices[MPI_local_rank()]], 'GPU')
        logical_devices = tf.config.list_logical_devices('GPU')

    tf.config.optimizer.set_experimental_options({"auto_mixed_precision": run_config.amp})
    tf.config.optimizer.set_jit(run_config.xla)
    total_epochs = ceil(run_config.total_steps/run_config.num_steps_per_eval)
    mrcnn_model = TapeModel(run_config, train_input_fn, eval_input_fn)
    mrcnn_model.initialize_model()
<<<<<<< HEAD
    eval_workers = min(MPI_size(is_herring()), 32)
    
    if run_config.offload_eval:
        for epoch in range(run_config.first_eval, total_epochs):
            if MPI_rank(is_herring())==0:
                logging.info("Starting epoch {} of {}".format(epoch+1, total_epochs))
            mrcnn_model.train_epoch(run_config.num_steps_per_eval, broadcast=epoch==0)
    
    else:
        for epoch in range(run_config.first_eval):
            if MPI_rank(is_herring())==0:
                logging.info("Starting epoch {} of {}".format(epoch+1, total_epochs))
            mrcnn_model.train_epoch(run_config.num_steps_per_eval, broadcast=epoch==0)
        for epoch in range(run_config.first_eval, total_epochs):
            if MPI_rank(is_herring())==0:
                logging.info("Starting epoch {} of {}".format(epoch+1, total_epochs))
            mrcnn_model.train_epoch(run_config.num_steps_per_eval, broadcast=epoch==0)
            if MPI_rank(is_herring())==0:
                logging.info("Running epoch {} evaluation".format(epoch+1))
            mrcnn_model.run_eval(run_config.eval_samples//eval_workers, async_eval=run_config.async_eval, 
                                 use_ext=run_config.use_ext)
=======
    eval_workers = min(MPI_size(), 32)
    # eval_workers = MPI_size()
    start_time = time.time()
    eval_each_step=False
    if run_config.mode.lower() == "train_and_eval":
        eval_each_step=True
    profile_path=None
    if run_config.profile_path:
        profile_path=run_config.profile_path
    logging.info("SAMI SAMI SAMI Profile path is {}".format(profile_path))
    for epoch in range(run_config.first_eval):
        if MPI_rank()==0:
            logging.info("Starting epoch {} of {}".format(epoch+1, total_epochs))
            mpi_size = MPI_size()
            logging.info("Number of GPUs {}".format(mpi_size))
        mrcnn_model.train_epoch(min(run_config.num_steps_per_eval,run_config.total_steps),profile=f"{profile_path}_{epoch}" if profile_path else None)
    for epoch in range(run_config.first_eval, total_epochs):
        if MPI_rank()==0:
            logging.info("Starting epoch {} of {}".format(epoch+1, total_epochs))
        mrcnn_model.train_epoch(min(run_config.num_steps_per_eval,run_config.total_steps),profile=f"{profile_path}_{epoch}" if profile_path else None)
        if eval_each_step:
            if MPI_rank()==0:
                logging.info("Running epoch {} evaluation on {} workers".format(epoch+1, eval_workers))
            mrcnn_model.run_eval(run_config.eval_samples//eval_workers+1, async_eval=run_config.async_eval, 
                             use_ext=run_config.use_ext)
    if run_config.eval_after_training:
            if MPI_rank()==0:
                logging.info("Running evaluation after training on {} workers".format( eval_workers))
            mrcnn_model.run_eval(run_config.eval_samples//eval_workers+1, async_eval=run_config.async_eval, 
                             use_ext=run_config.use_ext)

    if MPI_rank()==0:
        logging.info("Training complete in {} seconds.".format(time.time() - start_time))
>>>>>>> 78c04470
<|MERGE_RESOLUTION|>--- conflicted
+++ resolved
@@ -2,10 +2,6 @@
 import sys
 from math import ceil
 import time
-<<<<<<< HEAD
-=======
-
->>>>>>> 78c04470
 os.environ['CUDA_CACHE_DISABLE'] = '0'
 os.environ['TF_USE_CUDNN_BATCHNORM_SPATIAL_PERSISTENT'] = '1'
 os.environ['TF_ADJUST_HUE_FUSED'] = '1'
@@ -19,16 +15,6 @@
 from mask_rcnn.utils.herring_env import is_herring
 import tensorflow as tf
 
-<<<<<<< HEAD
-=======
-if MPI_is_distributed:
-    import horovod.tensorflow as hvd
-    hvd.init()
-    
-#devices = tf.config.list_physical_devices('GPU')
-#tf.config.set_visible_devices(list(range(len(os.environ.get("CUDA_VISIBLE_DEVICES","0").split(",")))),"GPU")
-#logical_devices = tf.config.list_logical_devices('GPU')
->>>>>>> 78c04470
 
 def train_and_eval(run_config, train_input_fn, eval_input_fn):
     
@@ -51,31 +37,7 @@
     total_epochs = ceil(run_config.total_steps/run_config.num_steps_per_eval)
     mrcnn_model = TapeModel(run_config, train_input_fn, eval_input_fn)
     mrcnn_model.initialize_model()
-<<<<<<< HEAD
     eval_workers = min(MPI_size(is_herring()), 32)
-    
-    if run_config.offload_eval:
-        for epoch in range(run_config.first_eval, total_epochs):
-            if MPI_rank(is_herring())==0:
-                logging.info("Starting epoch {} of {}".format(epoch+1, total_epochs))
-            mrcnn_model.train_epoch(run_config.num_steps_per_eval, broadcast=epoch==0)
-    
-    else:
-        for epoch in range(run_config.first_eval):
-            if MPI_rank(is_herring())==0:
-                logging.info("Starting epoch {} of {}".format(epoch+1, total_epochs))
-            mrcnn_model.train_epoch(run_config.num_steps_per_eval, broadcast=epoch==0)
-        for epoch in range(run_config.first_eval, total_epochs):
-            if MPI_rank(is_herring())==0:
-                logging.info("Starting epoch {} of {}".format(epoch+1, total_epochs))
-            mrcnn_model.train_epoch(run_config.num_steps_per_eval, broadcast=epoch==0)
-            if MPI_rank(is_herring())==0:
-                logging.info("Running epoch {} evaluation".format(epoch+1))
-            mrcnn_model.run_eval(run_config.eval_samples//eval_workers, async_eval=run_config.async_eval, 
-                                 use_ext=run_config.use_ext)
-=======
-    eval_workers = min(MPI_size(), 32)
-    # eval_workers = MPI_size()
     start_time = time.time()
     eval_each_step=False
     if run_config.mode.lower() == "train_and_eval":
@@ -84,27 +46,28 @@
     if run_config.profile_path:
         profile_path=run_config.profile_path
     logging.info("SAMI SAMI SAMI Profile path is {}".format(profile_path))
-    for epoch in range(run_config.first_eval):
-        if MPI_rank()==0:
-            logging.info("Starting epoch {} of {}".format(epoch+1, total_epochs))
-            mpi_size = MPI_size()
-            logging.info("Number of GPUs {}".format(mpi_size))
-        mrcnn_model.train_epoch(min(run_config.num_steps_per_eval,run_config.total_steps),profile=f"{profile_path}_{epoch}" if profile_path else None)
-    for epoch in range(run_config.first_eval, total_epochs):
-        if MPI_rank()==0:
-            logging.info("Starting epoch {} of {}".format(epoch+1, total_epochs))
-        mrcnn_model.train_epoch(min(run_config.num_steps_per_eval,run_config.total_steps),profile=f"{profile_path}_{epoch}" if profile_path else None)
-        if eval_each_step:
-            if MPI_rank()==0:
-                logging.info("Running epoch {} evaluation on {} workers".format(epoch+1, eval_workers))
-            mrcnn_model.run_eval(run_config.eval_samples//eval_workers+1, async_eval=run_config.async_eval, 
-                             use_ext=run_config.use_ext)
-    if run_config.eval_after_training:
-            if MPI_rank()==0:
-                logging.info("Running evaluation after training on {} workers".format( eval_workers))
-            mrcnn_model.run_eval(run_config.eval_samples//eval_workers+1, async_eval=run_config.async_eval, 
-                             use_ext=run_config.use_ext)
+    
+    if run_config.offload_eval:
+        for epoch in range(run_config.first_eval, total_epochs):
+            if MPI_rank(is_herring())==0:
+                logging.info("Starting epoch {} of {}".format(epoch+1, total_epochs))
+                mpi_size = MPI_size()
+                logging.info("Number of GPUs {}".format(mpi_size))
+            mrcnn_model.train_epoch(min(run_config.num_steps_per_eval,run_config.total_steps), broadcast=epoch==0,profile=f"{profile_path}_{epoch}" if profile_path else None)
+    
+    else:
+        for epoch in range(run_config.first_eval):
+            if MPI_rank(is_herring())==0:
+                logging.info("Starting epoch {} of {}".format(epoch+1, total_epochs))
+            mrcnn_model.train_epoch(min(run_config.num_steps_per_eval,run_config.total_steps), broadcast=epoch==0,profile=f"{profile_path}_{epoch}" if profile_path else None)
+        for epoch in range(run_config.first_eval, total_epochs):
+            if MPI_rank(is_herring())==0:
+                logging.info("Starting epoch {} of {}".format(epoch+1, total_epochs))
+            mrcnn_model.train_epoch(min(run_config.num_steps_per_eval,run_config.total_steps), broadcast=epoch==0,profile=f"{profile_path}_{epoch}" if profile_path else None)
+            if MPI_rank(is_herring())==0:
+                logging.info("Running epoch {} evaluation".format(epoch+1))
+            mrcnn_model.run_eval(run_config.eval_samples//eval_workers, async_eval=run_config.async_eval, 
+                                 use_ext=run_config.use_ext)
+    if MPI_rank(is_herring())==0:
+        logging.info("Training complete in {} seconds.".format(time.time() - start_time))
 
-    if MPI_rank()==0:
-        logging.info("Training complete in {} seconds.".format(time.time() - start_time))
->>>>>>> 78c04470
