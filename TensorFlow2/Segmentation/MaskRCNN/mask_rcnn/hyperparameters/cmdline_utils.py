--- conflicted
+++ resolved
@@ -90,8 +90,6 @@
             ' from input by setting `include_groundtruth_in_features`=True'
         )
     )
-<<<<<<< HEAD
-=======
 
 
     flags.DEFINE_string(
@@ -100,23 +98,18 @@
         help='path for the profile output'
     )
 
->>>>>>> 64146193
     flags.DEFINE_bool(
         'use_default_roi_align',
         default=True,
         help='Use default ROIAlign implementation.'
-<<<<<<< HEAD
     )    
     flags.DEFINE_bool(
         'transposed_roi_align',
         default=True,
         help='Transpose ROI align. Default is NHWC'
     )    
-=======
-    )
-
-
->>>>>>> 64146193
+
+
     flags.DEFINE_bool(
         'dist_eval',
         default=False,
