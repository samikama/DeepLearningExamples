--- conflicted
+++ resolved
@@ -13,20 +13,6 @@
 # See the License for the specific language governing permissions and
 # limitations under the License.
 
-<<<<<<< HEAD
-BASEDIR="$( cd "$( dirname "${BASH_SOURCE[0]}" )" >/dev/null 2>&1 && pwd )"
-rm -rf $BASEDIR/../results_tf2_64x_novo_$1
-mkdir -p $BASEDIR/../results_tf2_64x_novo_$1
- 
-
-/shared/rejin/conda/bin/herringrun -n 8 -c /shared/rejin/conda \
-    RUN_HERRING=1 \
-    /shared/rejin/conda/bin/python ${BASEDIR}/../mask_rcnn_main.py \
-        --mode="train_and_eval" \
-	--loop_mode="tape" \
-	--box_loss_type="giou" \
-        --checkpoint="/shared/rejin/DeepLearningExamples/TensorFlow2/Segmentation/MaskRCNN/resnet/resnet-nhwc-2018-02-07/model.ckpt-112603" \
-=======
 conda_path=/shared/sami/conda
 source $conda_path/etc/profile.d/conda.sh
 conda activate base
@@ -47,7 +33,6 @@
 	--loop_mode="tape" \
 	--box_loss_type="giou" \
         --checkpoint="/shared/sami/DeepLearningExamples/TensorFlow2/Segmentation/MaskRCNN/resnet/resnet-nhwc-2018-02-07/model.ckpt-112603" \
->>>>>>> 64146193
         --eval_samples=5000 \
         --log_interval=10 \
         --init_learning_rate=0.08 \
