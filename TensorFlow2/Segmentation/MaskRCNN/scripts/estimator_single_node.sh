--- conflicted
+++ resolved
@@ -22,14 +22,10 @@
 STEP_PER_EPOCH=$(( IMAGES / GLOBAL_BATCH_SIZE ))
 FIRST_DECAY=$(( 8 * STEP_PER_EPOCH ))
 SECOND_DECAY=$(( 11 * STEP_PER_EPOCH ))
-<<<<<<< HEAD
 TOTAL_STEPS=${TOTAL_STEPS:-$(( 13 * STEP_PER_EPOCH ))}
 DATA_PATH=${DATA_PATH:-"/data/coco/coco-2017"}
-=======
-TOTAL_STEPS=$(( 13 * STEP_PER_EPOCH ))
 LR_MULTIPLIER=0.001
 BASE_LR=$(echo $GLOBAL_BATCH_SIZE*$LR_MULTIPLIER | bc)
->>>>>>> 413b3aee
 
 
 BASEDIR="$( cd "$( dirname "${BASH_SOURCE[0]}" )" >/dev/null 2>&1 && pwd )"
@@ -47,15 +43,10 @@
         --eval_after_training=0 \
         --checkpoint="${BASEDIR}/../weights/resnet/resnet-nhwc-2018-02-07/model.ckpt-112603" \
         --eval_samples=5000 \
-<<<<<<< HEAD
         --log_interval=1000 \
         --init_learning_rate=0.04 \
         --learning_rate_steps="${FIRST_DECAY},${SECOND_DECAY}" \
-=======
-        --log_interval=100 \
         --init_learning_rate=$BASE_LR \
-        --learning_rate_steps="$FIRST_DECAY,$SECOND_DECAY" \
->>>>>>> 413b3aee
         --optimizer_type="SGD" \
         --lr_schedule="piecewise" \
         --model_dir="$BASEDIR/../baseline_1x" \
